#pragma warning disable 1591
using System;
using System.Collections.Generic;
using System.IO;
using System.Xml;
using System.Drawing;
using System.Globalization;
using System.Text;
using System.Runtime.Serialization;
using System.Security.Permissions;

using Rhino.Geometry;

namespace Rhino
{
<<<<<<< HEAD
  //////////////////////////////////////////////////////////////////////////////////////////////
  /// <summary>
  /// PersistentSettings contains a dictionary of these items.
  /// An instance of this class contains two items: the default value of a setting and the current setting.
  /// </summary>
=======
  /// <summary> PersistentSettings contains a dictionary of these items. </summary>
>>>>>>> 6e413b0f
  class SettingValue : ISerializable
  {
    /// <summary>
    /// ISerializable constructor.
    /// </summary>
    /// <param name="info">Serialization data.</param>
    /// <param name="context">Serialization stream.</param>
    protected SettingValue(SerializationInfo info, StreamingContext context)
    {
      m_value = info.GetString("value");
      m_default_value = info.GetString("default_value");
    }

    /// <summary> Constructor. </summary>
    /// <param name="value">Current value string.</param>
    /// <param name="default_value">Default value string.</param>
    public SettingValue(string value, string default_value)
    {
      if (!string.IsNullOrEmpty(value))
        m_value = value;
      if (!string.IsNullOrEmpty(default_value))
        m_default_value = default_value;
    }

    /// <summary> ISerializable required method. </summary>
    /// <param name="info">Serialization data.</param>
    /// <param name="context">Serialization stream.</param>
    [SecurityPermission(SecurityAction.LinkDemand, Flags = SecurityPermissionFlag.SerializationFormatter)]
    void ISerializable.GetObjectData(SerializationInfo info, StreamingContext context)
    {
      info.AddValue("value", m_value);
      info.AddValue("default_value", m_default_value);
    }
    /// <summary>
    /// Copies values from another SettingsValue object. If the destination contains more than one item,
    /// assumes it is a string list and appends values from the source object that are not currently in
    /// the array.
    /// </summary>
    /// <param name="source">The source settings.</param>
    public void CopyFrom(SettingValue source)
    {
      if (null != source)
      {
        m_value = source.m_value;
        m_default_value = source.m_default_value;
      }
    }
    /// <summary>
    /// Determines if two SettingsValue have the same data. Does not compare default values.
    /// </summary>
    /// <param name="other">The other value.</param>
    /// <returns>true if this and other setting have the same value, without comparing the default. Otherwise, false.</returns>
    public bool ValuesAreEqual(SettingValue other)
    {
      return ValuesAreEqual(other, false);
    }
    /// <summary>
    /// Determines if two SettingsValues have the same data and optionally compares default data.
    /// </summary>
    /// <param name="other">The other value.</param>
    /// <param name="compareDefaults">true if the default value should be compared.</param>
    /// <returns>true if this and other setting have the same value, optionally comparing the default. Otherwise, false.</returns>
    public bool ValuesAreEqual(SettingValue other, bool compareDefaults)
    {
      if (null == other)
        return false;
      if (0 != string.Compare(m_value, other.m_value, StringComparison.Ordinal))
        return false;
      if (compareDefaults && 0 != string.Compare(m_default_value, other.m_default_value, StringComparison.Ordinal))
        return false;
      return true;
    }
    /// <summary>
    /// Set either the current or default value string.
    /// </summary>
    /// <param name="bDefault">If true then the current value string is set otherwise the default value string is.</param>
    /// <param name="s">New value string.</param>
    public void SetValue(bool bDefault, string s)
    {
      if (bDefault)
        m_default_value = s;
      else
        m_value = s;
    }
    /// <summary>
    /// Gets the current or default value as requested.
    /// </summary>
    /// <param name="bDefault">If true then the default value string is returned otherwise the current value string is returned.</param>
    /// <returns>If bDefault is true then the default value string is returned otherwise the current value string is returned.</returns>
    public string GetValue(bool bDefault)
    {
      return (bDefault ? m_default_value : m_value);
    }
    /// <summary>
    /// Compare current and default values and return true if they are identical, compare is case sensitive.
    /// </summary>
    public bool ValueSameAsDefault { get { return (0 == string.Compare(m_value, m_default_value, StringComparison.Ordinal)); } }
    /// <summary>
    /// Compare current and default values and return true if they differ, compare is case sensitive.
    /// </summary>
    public bool ValueDifferentThanDefault { get { return (!ValueSameAsDefault); } }

    public bool TryGetBool(bool bDefault, out bool value)
    {
      return bool.TryParse(GetValue(bDefault), out value);
    }

    public bool TryGetByte(bool bDefault, out byte value)
    {
      return byte.TryParse(GetValue(bDefault), System.Globalization.NumberStyles.Any, CultureInfo.InvariantCulture.NumberFormat, out value);
    }

    public bool TryGetInteger(bool bDefault, out int value)
    {
      return int.TryParse(GetValue(bDefault), System.Globalization.NumberStyles.Any, CultureInfo.InvariantCulture.NumberFormat, out value);
    }

    public bool TryGetUnsignedInteger(bool bDefault, out uint value)
    {
      return uint.TryParse(GetValue(bDefault), System.Globalization.NumberStyles.Any, CultureInfo.InvariantCulture.NumberFormat, out value);
    }

    public bool TryGetDouble(bool bDefault, out double value)
    {
      return double.TryParse(GetValue(bDefault), System.Globalization.NumberStyles.Any, CultureInfo.InvariantCulture.NumberFormat, out value);
    }

    public bool TryGetChar(bool bDefault, out char value)
    {
      return char.TryParse(GetValue(bDefault), out value);
    }

    public bool TryGetString(bool bDefault, out string value)
    {
      value = GetValue(bDefault);
      return true;
    }
    /// <summary>
    /// I was going to use Path.PathSeparator, ';' which works when specifying a path but is a valid file name character so
    /// it does not work in a file name list, the '|' character is in both the Path.GetInvalidFileNameChars() and 
    /// Path.GetInvalidPathChars() list of characters so I went ahead and used it for now.
    /// </summary>
    public static readonly char StringListSeparator = '|';

    /// <summary>
    /// 
    /// </summary>
    public static char[] StringListSeparatorAsArray { get { return new char[] { StringListSeparator }; } }

    public static readonly string StringListRootKey = "%root%";

    public bool TryGetStringList(bool bDefault, string rootString, out string[] value)
    {
      value = null;
      string s = GetValue(bDefault);
      if (!string.IsNullOrEmpty(s))
      {
        string listSeporator = new string(StringListSeparatorAsArray);
        s = s.Replace(StringListSeparator + StringListRootKey + StringListSeparator, string.IsNullOrEmpty(rootString) ? listSeporator : listSeporator + rootString + listSeporator);
        s = s.Replace(StringListSeparator + StringListRootKey, string.IsNullOrEmpty(rootString) ? string.Empty : listSeporator + rootString);
        s = s.Replace(StringListRootKey + StringListSeparator, string.IsNullOrEmpty(rootString) ? string.Empty : rootString + listSeporator);
        s = s.Replace(StringListRootKey, string.IsNullOrEmpty(rootString) ? string.Empty : rootString);
        value = s.Split(StringListSeparatorAsArray);
      }
      return true;
    }

    public bool TryGetDate(bool bDefault, out DateTime value)
    {
      return DateTime.TryParse(GetValue(bDefault), CultureInfo.InvariantCulture, System.Globalization.DateTimeStyles.None, out value);
    }

    public bool TryGetColor(bool bDefault, out Color value)
    {
      value = Color.Empty;
      string[] argb = GetValue(bDefault).Split(',');

      if (argb.Length != 4)
        return false;

      Int32 alpha, red, green, blue;
      if (   Int32.TryParse(argb[0], System.Globalization.NumberStyles.Any, CultureInfo.InvariantCulture.NumberFormat, out alpha)
          && Int32.TryParse(argb[1], System.Globalization.NumberStyles.Any, CultureInfo.InvariantCulture.NumberFormat, out red)
          && Int32.TryParse(argb[2], System.Globalization.NumberStyles.Any, CultureInfo.InvariantCulture.NumberFormat, out green)
          && Int32.TryParse(argb[3], System.Globalization.NumberStyles.Any, CultureInfo.InvariantCulture.NumberFormat, out blue))
      {
        value = Color.FromArgb(alpha, red, green, blue);
        return true;
      }

      return false;
    }

    public bool TryGetPoint3d(bool bDefault, out Point3d value)
    {
      value = Point3d.Unset;
      string[] point = GetValue(bDefault).Split(',');

      if (point.Length != 3)
        return false;

      double x, y, z;
      if (   double.TryParse(point[0], System.Globalization.NumberStyles.Any, CultureInfo.InvariantCulture.NumberFormat, out x)
          && double.TryParse(point[1], System.Globalization.NumberStyles.Any, CultureInfo.InvariantCulture.NumberFormat, out y)
          && double.TryParse(point[2], System.Globalization.NumberStyles.Any, CultureInfo.InvariantCulture.NumberFormat, out z))
      {
        value = new Point3d(x, y, z);
        return true;
      }

      return false;
    }

    public bool TryGetSize(bool bDefault, out Size value)
    {
      value = Size.Empty;
      string[] size = GetValue(bDefault).Split(',');

      if (size.Length != 2)
        return false;

      int width, height;
      if (int.TryParse(size[0], System.Globalization.NumberStyles.Any,
        CultureInfo.InvariantCulture.NumberFormat, out width)
        && int.TryParse(size[1], System.Globalization.NumberStyles.Any,
        CultureInfo.InvariantCulture.NumberFormat, out height))
      {
        value = new Size(width, height);
        return true;
      }

      return false;
    }

    public bool TryGetPoint(bool bDefault, out System.Drawing.Point value)
    {
      Size sz;
      bool rc = TryGetSize(bDefault, out sz);
      value = new System.Drawing.Point(sz.Width, sz.Height);
      return rc;
    }

    public bool TryGetRectangle(bool bDefault, out System.Drawing.Rectangle value)
    {
      value = Rectangle.Empty;

      string[] rect = GetValue(bDefault).Split(',');

      if (rect.Length != 4)
        return false;

      int x, y, width, height;

      if (   int.TryParse(rect[0], System.Globalization.NumberStyles.Any, CultureInfo.InvariantCulture.NumberFormat, out x)
          && int.TryParse(rect[1], System.Globalization.NumberStyles.Any, CultureInfo.InvariantCulture.NumberFormat, out y)
          && int.TryParse(rect[2], System.Globalization.NumberStyles.Any, CultureInfo.InvariantCulture.NumberFormat, out width)
          && int.TryParse(rect[3], System.Globalization.NumberStyles.Any, CultureInfo.InvariantCulture.NumberFormat, out height))
      {
        value = new System.Drawing.Rectangle(x, y, width, height);
        return true;
      }

      return false;
    }

    public void SetBool(bool bDefault, bool value, EventHandler<PersistentSettingsEventArgs> validator)
    {
      if (validator != null)
      {
        bool old_value;
        TryGetBool(bDefault, out old_value);
        PersistentSettingsEventArgs<bool> a = new PersistentSettingsEventArgs<bool>(old_value, value);
        validator(this, a);
        if (a.Cancel)
          return;
        value = a.NewValue;
      }
      SetValue(bDefault, value.ToString(CultureInfo.InvariantCulture.NumberFormat));
    }

    public void SetByte(bool bDefault, byte value, EventHandler<PersistentSettingsEventArgs> validator)
    {
      if (validator != null)
      {
        byte old_value;
        TryGetByte(bDefault, out old_value);
        PersistentSettingsEventArgs<byte> a = new PersistentSettingsEventArgs<byte>(old_value, value);
        validator(this, a);
        if (a.Cancel)
          return;
        value = a.NewValue;
      }
      SetValue(bDefault, value.ToString(CultureInfo.InvariantCulture.NumberFormat));
    }

    public void SetInteger(bool bDefault, int value, EventHandler<PersistentSettingsEventArgs> validator)
    {
      if (validator != null)
      {
        int old_value;
        TryGetInteger(bDefault, out old_value);
        PersistentSettingsEventArgs<int> a = new PersistentSettingsEventArgs<int>(old_value, value);
        validator(this, a);
        if (a.Cancel)
          return;
        value = a.NewValue;
      }
      SetValue(bDefault, value.ToString(CultureInfo.InvariantCulture.NumberFormat));
    }

    public void SetUnsignedInteger(bool bDefault, uint value, EventHandler<PersistentSettingsEventArgs> validator)
    {
      if (validator != null)
      {
        uint old_value;
        TryGetUnsignedInteger(bDefault, out old_value);
        PersistentSettingsEventArgs<uint> a = new PersistentSettingsEventArgs<uint>(old_value, value);
        validator(this, a);
        if (a.Cancel)
          return;
        value = a.NewValue;
      }
      SetValue(bDefault, value.ToString(CultureInfo.InvariantCulture.NumberFormat));
    }

    public void SetDouble(bool bDefault, double value, EventHandler<PersistentSettingsEventArgs> validator)
    {
      if (validator != null)
      {
        double old_value;
        TryGetDouble(bDefault, out old_value);
        PersistentSettingsEventArgs<double> a = new PersistentSettingsEventArgs<double>(old_value, value);
        validator(this, a);
        if (a.Cancel)
          return;
        value = a.NewValue;
      }
      SetValue(bDefault, value.ToString(CultureInfo.InvariantCulture.NumberFormat));
    }

    public void SetChar(bool bDefault, char value, EventHandler<PersistentSettingsEventArgs> validator)
    {
      if (validator != null)
      {
        char old_value;
        TryGetChar(bDefault, out old_value);
        PersistentSettingsEventArgs<char> a = new PersistentSettingsEventArgs<char>(old_value, value);
        validator(this, a);
        if (a.Cancel)
          return;
        value = a.NewValue;
      }
      SetValue(bDefault, value.ToString(CultureInfo.InvariantCulture.NumberFormat));
    }

    public void SetString(bool bDefault, string value, EventHandler<PersistentSettingsEventArgs> validator)
    {
      if (validator != null)
      {
        string old_value;
        TryGetString(bDefault, out old_value);
        PersistentSettingsEventArgs<string> a = new PersistentSettingsEventArgs<string>(old_value, value);
        validator(this, a);
        if (a.Cancel)
          return;
        value = a.NewValue;
      }
      SetValue(bDefault, value);
    }

    public void SetStringList(bool bDefault, string[] value, EventHandler<PersistentSettingsEventArgs> validator)
    {
      if (validator != null)
      {
        string[] old_value;
        TryGetStringList(bDefault, string.Empty, out old_value);
        PersistentSettingsEventArgs<string[]> a = new PersistentSettingsEventArgs<string[]>(old_value, value);
        validator(this, a);
        if (a.Cancel)
          return;
        value = a.NewValue;
      }
      string newValue = string.Empty;
      if (null != value)
      {
        foreach (var s in value)
        {
          if (!string.IsNullOrEmpty(newValue))
            newValue += SettingValue.StringListSeparator;
          newValue += s;
        }
      }
      SetValue(bDefault, newValue);
    }

    public void SetDate(bool bDefault, DateTime value, EventHandler<PersistentSettingsEventArgs> validator)
    {
      if (validator != null)
      {
        DateTime old_value;
        TryGetDate(bDefault, out old_value);
        PersistentSettingsEventArgs<DateTime> a = new PersistentSettingsEventArgs<DateTime>(old_value, value);
        validator(this, a);
        if (a.Cancel)
          return;
        value = a.NewValue;
      }
      SetValue(bDefault, value.ToString("F", CultureInfo.InvariantCulture));
    }

    public void SetColor(bool bDefault, Color value, EventHandler<PersistentSettingsEventArgs> validator)
    {
      if (validator != null)
      {
        Color old_value;
        TryGetColor(bDefault, out old_value);
        PersistentSettingsEventArgs<Color> a = new PersistentSettingsEventArgs<Color>(old_value, value);
        validator(this, a);
        if (a.Cancel)
          return;
        value = a.NewValue;
      }
      SetValue(bDefault, string.Format(CultureInfo.InvariantCulture, "{0},{1},{2},{3}",
                                       value.A.ToString(CultureInfo.InvariantCulture.NumberFormat),
                                       value.R.ToString(CultureInfo.InvariantCulture.NumberFormat),
                                       value.G.ToString(CultureInfo.InvariantCulture.NumberFormat),
                                       value.B.ToString(CultureInfo.InvariantCulture.NumberFormat)));
    }

    public void SetPoint3d(bool bDefault, Point3d value, EventHandler<PersistentSettingsEventArgs> validator)
    {
      if (validator != null)
      {
        Point3d old_value;
        TryGetPoint3d(bDefault, out old_value);
        PersistentSettingsEventArgs<Point3d> a = new PersistentSettingsEventArgs<Point3d>(old_value, value);
        validator(this, a);
        if (a.Cancel)
          return;
        value = a.NewValue;
      }
      SetValue(bDefault, string.Format(CultureInfo.InvariantCulture, "{0},{1},{2}",
                                       value.m_x.ToString(CultureInfo.InvariantCulture.NumberFormat),
                                       value.m_y.ToString(CultureInfo.InvariantCulture.NumberFormat),
                                       value.m_z.ToString(CultureInfo.InvariantCulture.NumberFormat)));
    }

    public void SetRectangle(bool bDefault, Rectangle value, EventHandler<PersistentSettingsEventArgs> validator)
    {
      if (validator != null)
      {
        Rectangle old_value;
        TryGetRectangle(bDefault, out old_value);
        PersistentSettingsEventArgs<Rectangle> a = new PersistentSettingsEventArgs<Rectangle>(old_value, value);
        validator(this, a);
        if (a.Cancel)
          return;
        value = a.NewValue;
      }
      SetValue(bDefault, string.Format(CultureInfo.InvariantCulture, "{0},{1},{2},{3}",
                                       value.Left.ToString(CultureInfo.InvariantCulture.NumberFormat),
                                       value.Top.ToString(CultureInfo.InvariantCulture.NumberFormat),
                                       value.Width.ToString(CultureInfo.InvariantCulture.NumberFormat),
                                       value.Height.ToString(CultureInfo.InvariantCulture.NumberFormat)));
    }

    public void SetSize(bool bDefault, Size value, EventHandler<PersistentSettingsEventArgs> validator)
    {
      if (validator != null)
      {
        Size old_value;
        TryGetSize(bDefault, out old_value);
        PersistentSettingsEventArgs<Size> a = new PersistentSettingsEventArgs<Size>(old_value, value);
        validator(this, a);
        if (a.Cancel)
          return;
        value = a.NewValue;
      }
      SetValue(bDefault, string.Format(CultureInfo.InvariantCulture, "{0},{1}",
                                       value.Width.ToString(CultureInfo.InvariantCulture.NumberFormat),
                                       value.Height.ToString(CultureInfo.InvariantCulture.NumberFormat)));
    }

    public void SetPoint(bool bDefault, System.Drawing.Point value, EventHandler<PersistentSettingsEventArgs> validator)
    {
      if (validator != null)
      {
        System.Drawing.Point old_value;
        TryGetPoint(bDefault, out old_value);
        PersistentSettingsEventArgs<System.Drawing.Point> a = new PersistentSettingsEventArgs<System.Drawing.Point>(old_value, value);
        validator(this, a);
        if (a.Cancel)
          return;
        value = a.NewValue;
      }
      SetValue(bDefault, string.Format(CultureInfo.InvariantCulture, "{0},{1}",
                                       value.X.ToString(CultureInfo.InvariantCulture.NumberFormat),
                                       value.Y.ToString(CultureInfo.InvariantCulture.NumberFormat)));
    }

    private string m_value;
    private string m_default_value;
  }

  /// <summary>
  /// 
  /// </summary>
  public abstract class PersistentSettingsEventArgs : EventArgs
  {
    protected PersistentSettingsEventArgs()
    {
      Cancel = false;
    }
    public bool Cancel
    {
      get;
      set;
    }
  }

  /// <summary>
  /// Represents the persistent settings modification event arguments.
  /// </summary>
  /// <typeparam name="T">The type of the current and new setting that is being modified.</typeparam>
  public class PersistentSettingsEventArgs<T> : PersistentSettingsEventArgs
  {
    public PersistentSettingsEventArgs(T currentValue, T newValue)
    {
      CurrentValue = currentValue;
      NewValue = newValue;
    }

    public T CurrentValue { get; set; }
    public T NewValue { get; private set; }
  }


  /// <summary>
  /// A dictionary of SettingValue items.
  /// </summary>
  [Serializable]
  public class PersistentSettings : ISerializable
  {
    readonly Dictionary<string, SettingValue> m_Settings;
    readonly Dictionary<string, EventHandler<PersistentSettingsEventArgs>> m_SettingsValidators;

    protected PersistentSettings(SerializationInfo info, StreamingContext context)
    {
    }

    [SecurityPermission(SecurityAction.LinkDemand, Flags = SecurityPermissionFlag.SerializationFormatter)]
    void ISerializable.GetObjectData(SerializationInfo info, StreamingContext context)
    {
      m_Settings.GetObjectData(info, context);
    }

    private readonly PersistentSettings AllUserSettings;
    public PersistentSettings(PersistentSettings allUserSettings)
    {
      AllUserSettings = allUserSettings;
      m_Settings = new Dictionary<string, SettingValue>();
      m_SettingsValidators = new Dictionary<string, EventHandler<PersistentSettingsEventArgs>>();
    }

    internal void CopyFrom(PersistentSettings source)
    {
      if (null != source)
      {
        foreach (var item in source.m_Settings)
        {
          if (m_Settings.ContainsKey(item.Key))
            m_Settings[item.Key].CopyFrom(item.Value);
          else
            m_Settings.Add(item.Key, new SettingValue(item.Value.GetValue(false), item.Value.GetValue(true)));
        }
      }
    }

    public void RegisterSettingsValidator(string key, EventHandler<PersistentSettingsEventArgs> validator)
    {
      m_SettingsValidators[key] = validator;
    }

    public EventHandler<PersistentSettingsEventArgs> GetValidator(string key)
    {
      EventHandler<PersistentSettingsEventArgs> validator;
      m_SettingsValidators.TryGetValue(key, out validator);
      return validator;
    }

    public bool ContainsModifiedValues(PersistentSettings allUserSettings)
    {
      if (null != m_Settings && m_Settings.Count > 0)
      {
        foreach (var v in m_Settings)
        {
          if (v.Value.ValueDifferentThanDefault)
            return true;
          if (null != allUserSettings && allUserSettings.m_Settings.ContainsKey(v.Key) && 0 != string.Compare(v.Value.GetValue(false), allUserSettings.m_Settings[v.Key].GetValue(false), StringComparison.Ordinal))
            return true;
        }
      }
      return false;
    }

    internal string this[string key]
    {
      get
      {
        return m_Settings[key].GetValue(false);
      }
      set
      {
        if (m_Settings.ContainsKey(key))
          m_Settings[key].SetValue(false, value);
        else
          m_Settings.Add(key, new SettingValue(value, ""));
      }
    }

    internal SettingValue GetValue(string key)
    {
      if (!m_Settings.ContainsKey(key))
        m_Settings.Add(key, new SettingValue("", ""));
      return m_Settings[key];
    }

    internal Dictionary<string, SettingValue>.KeyCollection Keys
    {
      get { return m_Settings.Keys; }
    }

    internal Dictionary<string, SettingValue> Dict
    {
      get { return m_Settings; }
    }

    public bool TryGetBool(string key, out bool value)
    {
      value = false;
      if (m_Settings.ContainsKey(key))
        return m_Settings[key].TryGetBool(false, out value);
      return false;
    }

    public bool GetBool(string key)
    {
      if (!m_Settings.ContainsKey(key))
        throw new KeyNotFoundException(key);
      bool rc;
      if (TryGetBool(key, out rc))
        return rc;
      throw new Exception("key '" + key + "' value type is not a bool");
    }

    public bool GetBool(string key, bool defaultValue)
    {
      bool rc;
      if (TryGetBool(key, out rc))
      {
        m_Settings[key].SetBool(true, defaultValue, GetValidator(key));
        return rc;
      }
      SetDefault(key, defaultValue);
      m_Settings[key].SetBool(false, defaultValue, GetValidator(key));
      return GetBool(key);
    }

    public bool TryGetByte(string key, out byte value)
    {
      value = 0;
      if (m_Settings.ContainsKey(key))
        return m_Settings[key].TryGetByte(false, out value);
      return false;
    }

    public byte GetByte(string key)
    {
      if (!m_Settings.ContainsKey(key))
        throw new KeyNotFoundException(key);
      byte rc;
      if (TryGetByte(key, out rc))
        return rc;
      throw new Exception("key '" + key + "' value type is not a byte");
    }

    public byte GetByte(string key, byte defaultValue)
    {
      byte rc;
      if (TryGetByte(key, out rc))
      {
        m_Settings[key].SetByte(true, defaultValue, GetValidator(key));
        return rc;
      }
      SetDefault(key, defaultValue);
      m_Settings[key].SetByte(false, defaultValue, GetValidator(key));
      return GetByte(key);
    }

    public bool TryGetInteger(string key, out int value)
    {
      value = int.MaxValue;
      if (m_Settings.ContainsKey(key))
        return m_Settings[key].TryGetInteger(false, out value);
      return false;
    }

    public int GetInteger(string key)
    {
      if (!m_Settings.ContainsKey(key))
        throw new KeyNotFoundException(key);
      int rc;
      if (TryGetInteger(key, out rc))
        return rc;
      throw new Exception("key '" + key + "' value type is not a integer");
    }

    public int GetInteger(string key, int defaultValue)
    {
      int rc;
      if (TryGetInteger(key, out rc))
      {
        m_Settings[key].SetInteger(true, defaultValue, GetValidator(key));
        return rc;
      }
      SetDefault(key, defaultValue);
      m_Settings[key].SetInteger(false, defaultValue, GetValidator(key));
      return GetInteger(key);
    }

    [CLSCompliant(false)]
    public bool TryGetUnsignedInteger(string key, out uint value)
    {
      value = uint.MaxValue;
      if (m_Settings.ContainsKey(key))
        return m_Settings[key].TryGetUnsignedInteger(false, out value);
      return false;
    }

    [CLSCompliant(false)]
    public uint GetUnsignedInteger(string key)
    {
      if (!m_Settings.ContainsKey(key))
        throw new KeyNotFoundException(key);
      uint rc;
      if (TryGetUnsignedInteger(key, out rc))
        return rc;
      throw new Exception("key '" + key + "' value type is not a integer");
    }

    [CLSCompliant(false)]
    public uint GetUnsignedInteger(string key, uint defaultValue)
    {
      uint rc;
      if (TryGetUnsignedInteger(key, out rc))
      {
        m_Settings[key].SetUnsignedInteger(true, defaultValue, GetValidator(key));
        return rc;
      }
      SetDefault(key, defaultValue);
      m_Settings[key].SetUnsignedInteger(false, defaultValue, GetValidator(key));
      return GetUnsignedInteger(key);
    }

    public bool TryGetDouble(string key, out double value)
    {
      value = double.MaxValue;
      if (m_Settings.ContainsKey(key))
        return m_Settings[key].TryGetDouble(false, out value);
      return false;
    }

    public double GetDouble(string key)
    {
      if (!m_Settings.ContainsKey(key))
        throw new KeyNotFoundException(key);
      double rc;
      if (TryGetDouble(key, out rc))
        return rc;
      throw new Exception("key '" + key + "' value type is not a double");
    }

    public double GetDouble(string key, double defaultValue)
    {
      double rc;
      if (TryGetDouble(key, out rc))
      {
        m_Settings[key].SetDouble(true, defaultValue, GetValidator(key));
        return rc;
      }
      SetDefault(key, defaultValue);
      m_Settings[key].SetDouble(false, defaultValue, GetValidator(key));
      return GetDouble(key);
    }

    public bool TryGetChar(string key, out char value)
    {
      value = char.MaxValue;
      if (m_Settings.ContainsKey(key))
        return m_Settings[key].TryGetChar(false, out value);
      return false;
    }

    public char GetChar(string key)
    {
      if (!m_Settings.ContainsKey(key))
        throw new KeyNotFoundException(key);
      char rc;
      if (TryGetChar(key, out rc))
        return rc;
      throw new Exception("key '" + key + "' value type is not a char");
    }

    public char GetChar(string key, char defaultValue)
    {
      char rc;
      if (TryGetChar(key, out rc))
      {
        m_Settings[key].SetChar(true, defaultValue, GetValidator(key));
        return rc;
      }
      SetDefault(key, defaultValue);
      m_Settings[key].SetChar(false, defaultValue, GetValidator(key));
      return GetChar(key);
    }

    public bool TryGetString(string key, out string value)
    {
      value = "";
      if (m_Settings.ContainsKey(key))
        return m_Settings[key].TryGetString(false, out value);
      return false;
    }

    public string GetString(string key)
    {
      if (!m_Settings.ContainsKey(key))
        throw new KeyNotFoundException(key);
      string rc;
      if (TryGetString(key, out rc))
        return rc;
      throw new Exception("key '" + key + "' value type is not a string");
    }

    public string GetString(string key, string defaultValue)
    {
      string rc;
      if (TryGetString(key, out rc))
      {
        m_Settings[key].SetString(true, defaultValue, GetValidator(key));
        return rc;
      }
      SetDefault(key, defaultValue);
      m_Settings[key].SetString(false, defaultValue, GetValidator(key));
      return GetString(key);
    }

    public bool TryGetStringList(string key, out string[] value)
    {
      value = null;
      if (m_Settings.ContainsKey(key))
      {
        string rootString = string.Empty;
        if (null != AllUserSettings && AllUserSettings.m_Settings.ContainsKey(key))
          rootString = AllUserSettings.m_Settings[key].GetValue(false);
        return m_Settings[key].TryGetStringList(false, rootString, out value);
      }
      return false;
    }

    public string[] GetStringList(string key)
    {
      if (!m_Settings.ContainsKey(key))
        throw new KeyNotFoundException(key);
      string[] rc;
      if (TryGetStringList(key, out rc))
        return rc;
      throw new Exception("key '" + key + "' value type is not a string list");
    }

    public string[] GetStringList(string key, string[] defaultValue)
    {
      string[] rc;
      if (TryGetStringList(key, out rc))
      {
        m_Settings[key].SetStringList(true, defaultValue, GetValidator(key));
        return rc;
      }
      SetDefault(key, defaultValue);
      m_Settings[key].SetStringList(false, defaultValue, GetValidator(key));
      return GetStringList(key);
    }

    public bool TryGetDate(string key, out DateTime value)
    {
      value = DateTime.MinValue;
      if (m_Settings.ContainsKey(key))
        return m_Settings[key].TryGetDate(false, out value);
      return false;
    }

    public DateTime GetDate(string key)
    {
      if (!m_Settings.ContainsKey(key))
        throw new KeyNotFoundException(key);
      DateTime rc;
      if (TryGetDate(key, out rc))
        return rc;
      throw new Exception("key '" + key + "' value type is not a DateTime");
    }

    public DateTime GetDate(string key, DateTime defaultValue)
    {
      DateTime rc;
      if (TryGetDate(key, out rc))
      {
        m_Settings[key].SetDate(true, defaultValue, GetValidator(key));
        return rc;
      }
      SetDefault(key, defaultValue);
      m_Settings[key].SetDate(false, defaultValue, GetValidator(key));
      return GetDate(key);
    }

    public bool TryGetColor(string key, out Color value)
    {
      value = Color.Empty;
      if (m_Settings.ContainsKey(key))
        return m_Settings[key].TryGetColor(false, out value);
      return false;
    }

    public Color GetColor(string key)
    {
      if (!m_Settings.ContainsKey(key))
        throw new KeyNotFoundException(key);
      Color rc;
      if (TryGetColor(key, out rc))
        return rc;
      throw new Exception("key '" + key + "' value type is not a Color");
    }

    public Color GetColor(string key, Color defaultValue)
    {
      Color rc;
      if (TryGetColor(key, out rc))
      {
        m_Settings[key].SetColor(true, defaultValue, GetValidator(key));
        return rc;
      }
      SetDefault(key, defaultValue);
      m_Settings[key].SetColor(false, defaultValue, GetValidator(key));
      return GetColor(key);
    }

    public bool TryGetPoint(string key, out System.Drawing.Point value)
    {
      value = System.Drawing.Point.Empty;
      if (m_Settings.ContainsKey(key))
        return m_Settings[key].TryGetPoint(false, out value);
      return false;
    }

    public System.Drawing.Point GetPoint(string key)
    {
      if (!m_Settings.ContainsKey(key))
        throw new KeyNotFoundException(key);
      System.Drawing.Point rc;
      if (TryGetPoint(key, out rc))
        return rc;
      throw new Exception("key '" + key + "' value type is not a Point");
    }

    public System.Drawing.Point GetPoint(string key, System.Drawing.Point defaultValue)
    {
      System.Drawing.Point rc;
      if (TryGetPoint(key, out rc))
      {
        m_Settings[key].SetPoint(true, defaultValue, GetValidator(key));
        return rc;
      }
      SetDefault(key, defaultValue);
      m_Settings[key].SetPoint(false, defaultValue, GetValidator(key));
      return GetPoint(key);
    }

    public bool TryGetPoint3d(string key, out Point3d value)
    {
      value = Point3d.Unset;
      if (m_Settings.ContainsKey(key))
        return m_Settings[key].TryGetPoint3d(false, out value);
      return false;
    }

    public Point3d GetPoint3d(string key)
    {
      if (!m_Settings.ContainsKey(key))
        throw new KeyNotFoundException(key);
      Point3d rc;
      if (TryGetPoint3d(key, out rc))
        return rc;
      throw new Exception("key '" + key + "' value type is not a Point3d");
    }

    public Point3d GetPoint3d(string key, Point3d defaultValue)
    {
      Point3d rc;
      if (TryGetPoint3d(key, out rc))
      {
        m_Settings[key].SetPoint3d(true, defaultValue, GetValidator(key));
        return rc;
      }
      SetDefault(key, defaultValue);
      m_Settings[key].SetPoint3d(false, defaultValue, GetValidator(key));
      return GetPoint3d(key);
    }

    public bool TryGetSize(string key, out Size value)
    {
      value = Size.Empty;
      if (m_Settings.ContainsKey(key))
        return m_Settings[key].TryGetSize(false, out value);
      return false;
    }

    public Size GetSize(string key)
    {
      if (!m_Settings.ContainsKey(key))
        throw new KeyNotFoundException(key);
      Size rc;
      if (TryGetSize(key, out rc))
        return rc;
      throw new Exception("key '" + key + "' value type is not a Size");
    }

    public Size GetSize(string key, Size defaultValue)
    {
      Size rc;
      if (TryGetSize(key, out rc))
      {
        m_Settings[key].SetSize(true, defaultValue, GetValidator(key));
        return rc;
      }
      SetDefault(key, defaultValue);
      m_Settings[key].SetSize(false, defaultValue, GetValidator(key));
      return GetSize(key);
    }

    public bool TryGetRectangle(string key, out System.Drawing.Rectangle value)
    {
      value = Rectangle.Empty;
      if (m_Settings.ContainsKey(key))
        return m_Settings[key].TryGetRectangle(false, out value);
      return false;
    }

    public Rectangle GetRectangle(string key)
    {
      if (!m_Settings.ContainsKey(key))
        throw new KeyNotFoundException(key);
      Rectangle rc;
      if (TryGetRectangle(key, out rc))
        return rc;
      throw new Exception("key '" + key + "' value type is not a Rectangle");
    }

    public Rectangle GetRectangle(string key, Rectangle defaultValue)
    {
      Rectangle rc;
      if (TryGetRectangle(key, out rc))
      {
        m_Settings[key].SetRectangle(true, defaultValue, GetValidator(key));
        return rc;
      }
      SetDefault(key, defaultValue);
      m_Settings[key].SetRectangle(false, defaultValue, GetValidator(key));
      return GetRectangle(key);
    }

    public bool TryGetDefault(string key, out bool value)
    {
      if (m_Settings.ContainsKey(key))
        return m_Settings[key].TryGetBool(true, out value);
      value = false;
      return false;
    }

    public bool TryGetDefault(string key, out byte value)
    {
      if (m_Settings.ContainsKey(key))
        return m_Settings[key].TryGetByte(true, out value);
      value = 0;
      return false;
    }

    public bool TryGetDefault(string key, out int value)
    {
      if (m_Settings.ContainsKey(key))
        return m_Settings[key].TryGetInteger(true, out value);
      value = 0;
      return false;
    }

    public bool TryGetDefault(string key, out double value)
    {
      if (m_Settings.ContainsKey(key))
        return m_Settings[key].TryGetDouble(true, out value);
      value = 0;
      return false;
    }

    public bool TryGetDefault(string key, out char value)
    {
      if (m_Settings.ContainsKey(key))
        return m_Settings[key].TryGetChar(true, out value);
      value = '\0';
      return false;
    }

    public bool TryGetDefault(string key, out string value)
    {
      if (m_Settings.ContainsKey(key))
        return m_Settings[key].TryGetString(true, out value);
      value = null;
      return false;
    }

    public bool TryGetDefault(string key, out string[] value)
    {
      if (m_Settings.ContainsKey(key))
      {
        string rootString = string.Empty;
        if (null != AllUserSettings && AllUserSettings.m_Settings.ContainsKey(key))
          rootString = AllUserSettings.m_Settings[key].GetValue(true);
        return m_Settings[key].TryGetStringList(true, rootString, out value);
      }
      value = null;
      return false;
    }

    public bool TryGetDefault(string key, out DateTime value)
    {
      if (m_Settings.ContainsKey(key))
        return m_Settings[key].TryGetDate(true, out value);
      value = DateTime.MinValue;
      return false;
    }

    public bool TryGetDefault(string key, out Color value)
    {
      if (m_Settings.ContainsKey(key))
        return m_Settings[key].TryGetColor(true, out value);
      value = Color.Empty;
      return false;
    }

    public bool TryGetDefault(string key, out Point3d value)
    {
      if (m_Settings.ContainsKey(key))
        return m_Settings[key].TryGetPoint3d(true, out value);
      value = Point3d.Unset;
      return false;
    }

    public bool TryGetDefault(string key, out Size value)
    {
      if (m_Settings.ContainsKey(key))
        return m_Settings[key].TryGetSize(true, out value);
      value = Size.Empty;
      return false;
    }

    public bool TryGetDefault(string key, out System.Drawing.Rectangle value)
    {
      if (m_Settings.ContainsKey(key))
        return m_Settings[key].TryGetRectangle(true, out value);
      value = Rectangle.Empty;
      return false;
    }

    public void SetBool(string key, bool value)
    {
      GetValue(key).SetBool(false, value, GetValidator(key));
    }

    public void SetByte(string key, byte value)
    {
      GetValue(key).SetByte(false, value, GetValidator(key));
    }

    public void SetInteger(string key, int value)
    {
      GetValue(key).SetInteger(false, value, GetValidator(key));
    }

    [CLSCompliant(false)]
    public void SetUnsignedInteger(string key, uint value)
    {
      GetValue(key).SetUnsignedInteger(false, value, GetValidator(key));
    }

    public void SetDouble(string key, double value)
    {
      GetValue(key).SetDouble(false, value, GetValidator(key));
    }

    public void SetChar(string key, char value)
    {
      GetValue(key).SetChar(false, value, GetValidator(key));
    }

    public void SetString(string key, string value)
    {
      GetValue(key).SetString(false, value, GetValidator(key));
    }
    /// <summary>
    /// Adding this string to a string list when calling SetStringList will cause the ProgramData setting to
    /// get inserted at that location in the list.
    /// </summary>
    public static string StringListRootKey { get { return SettingValue.StringListRootKey; } }
    /// <summary>
    /// Including a item with the value of StringListRootKey will cause the ProgramData value to get inserted at
    /// that location in the list when calling GetStringList.
    /// </summary>
    /// <param name="key">The string key.</param>
    /// <param name="value">An array of values to set.</param>
    public void SetStringList(string key, string[] value)
    {
      GetValue(key).SetStringList(false, value, GetValidator(key));
    }

    public void DeleteItem(string key)
    {
      if (m_Settings.ContainsKey(key))
        m_Settings.Remove(key);
    }

    public void SetDate(string key, DateTime value)
    {
      GetValue(key).SetDate(false, value, GetValidator(key));
    }

    public void SetColor(string key, Color value)
    {
      GetValue(key).SetColor(false, value, GetValidator(key));
    }

    public void SetPoint3d(string key, Point3d value)
    {
      GetValue(key).SetPoint3d(false, value, GetValidator(key));
    }

    [Obsolete("Use SetRectangle - this will be removed in a future WIP")]
    public void SetRect(string key, System.Drawing.Rectangle value)
    {
      SetRectangle(key, value);
    }

    public void SetRectangle(string key, System.Drawing.Rectangle value)
    {
      GetValue(key).SetRectangle(false, value, GetValidator(key));
    }

    public void SetSize(string key, Size value)
    {
      GetValue(key).SetSize(false, value, GetValidator(key));
    }

    public void SetPoint(string key, System.Drawing.Point value)
    {
      GetValue(key).SetPoint(false, value, GetValidator(key));
    }

    public void SetDefault(string key, bool value)
    {
      GetValue(key).SetBool(true, value, GetValidator(key));
    }

    public void SetDefault(string key, byte value)
    {
      GetValue(key).SetByte(true, value, GetValidator(key));
    }

    public void SetDefault(string key, int value)
    {
      GetValue(key).SetInteger(true, value, GetValidator(key));
    }

    public void SetDefault(string key, double value)
    {
      GetValue(key).SetDouble(true, value, GetValidator(key));
    }

    public void SetDefault(string key, char value)
    {
      GetValue(key).SetChar(true, value, GetValidator(key));
    }

    public void SetDefault(string key, string value)
    {
      GetValue(key).SetString(true, value, GetValidator(key));
    }

    public void SetDefault(string key, string[] value)
    {
      GetValue(key).SetStringList(true, value, GetValidator(key));
    }

    public void SetDefault(string key, DateTime value)
    {
      GetValue(key).SetDate(true, value, GetValidator(key));
    }

    public void SetDefault(string key, Color value)
    {
      GetValue(key).SetColor(true, value, GetValidator(key));
    }

    public void SetDefault(string key, System.Drawing.Rectangle value)
    {
      GetValue(key).SetRectangle(true, value, GetValidator(key));
    }

    public void SetDefault(string key, Size value)
    {
      GetValue(key).SetSize(true, value, GetValidator(key));
    }

    public void SetDefault(string key, System.Drawing.Point value)
    {
      GetValue(key).SetPoint(true, value, GetValidator(key));
    }

    public void SetDefault(string key, Point3d value)
    {
      GetValue(key).SetPoint3d(true, value, GetValidator(key));
    }
    /// <summary>
    /// If the settings dictionary contains one or more values, which are not equal to the default value, then Write the contents
    /// of this settings dictionary to the specified XmlWriter contained within elementName.
    /// </summary>
    /// <param name="xmlWriter">XmlWriter object to write to.</param>
    /// <param name="elementName">Element which will contain key value pairs.</param>
    /// <param name="attributeName">Optional element attribute.</param>
    /// <param name="attributeValue">Optional element attribute value.</param>
    /// <param name="allUserSettings">All users settings to compare with.</param>
    internal void WriteXmlElement(XmlWriter xmlWriter, string elementName, string attributeName, string attributeValue, PersistentSettings allUserSettings)
    {
      if (null != m_Settings && ContainsModifiedValues(allUserSettings))
      {
        xmlWriter.WriteStartElement(elementName);
        if (!string.IsNullOrEmpty(attributeName) && !string.IsNullOrEmpty(attributeValue))
          xmlWriter.WriteAttributeString(attributeName, attributeValue);

        foreach (var item in m_Settings)
        {
          string allUserValue = null;
          if (null != allUserSettings && allUserSettings.m_Settings.ContainsKey(item.Key))
            allUserValue = allUserSettings.m_Settings[item.Key].GetValue(false);
          string value = item.Value.GetValue(false);
          bool valueDifferentThanAllUser = (null != allUserValue && 0 != string.Compare(value, allUserValue, StringComparison.Ordinal));
          if (valueDifferentThanAllUser || item.Value.ValueDifferentThanDefault)
          {
            // Write current value
            xmlWriter.WriteStartElement("entry");
            xmlWriter.WriteAttributeString("key", item.Key);

            // The following is used when you want to write the default and all user values as item attributes
            // to the settings output file, useful when trying to determine why a value was written
            //const bool bWriteDefaultValue = false;
            //if (bWriteDefaullValue)
            //{
            //  string defaultValue = item.Value.GetValue(true);
            //  xmlWriter.WriteAttributeString("DefaultValue", null == defaultValue ? "" : defaultValue);
            //  if (null != allUserValue)
            //    xmlWriter.WriteAttributeString("AllUsersValue", allUserValue);
            //}

            if (!string.IsNullOrEmpty(value))
              xmlWriter.WriteString(value);
            xmlWriter.WriteEndElement();
          }
        }
        xmlWriter.WriteEndElement();
      }
    }
    /// <summary>
    /// Parse XmlNode for settings "entry" elements, add entry elements to the dictionary
    /// first and if then check the defaults list and make sure the entry is in the list before setting the 
    /// default value.
    /// </summary>
    internal void ParseXmlNodes(XmlNode nodeRoot)
    {
      if (null != m_Settings && null != nodeRoot)
      {
        XmlNodeList nodeList = nodeRoot.SelectNodes("./entry");
        if (nodeList != null)
        {
          foreach (XmlNode entry in nodeList)
          {
            XmlNode attr = null == entry.Attributes ? null : entry.Attributes["key"];
            if (attr != null && !string.IsNullOrEmpty(attr.Value))
            {
              SetString(attr.Value, entry.InnerText);
              //// Set this to true if you want to read the "DefaultValue" attribute from the node
              //const bool bSetDefault = false;
              //if (bSetDefault)
              //{
              //  XmlNode attrDefault = null == entry.Attributes ? null : entry.Attributes["DefaultValue"];
              //  if (null != attrDefault && !string.IsNullOrEmpty(attrDefault.Value))
              //    SetDefault(attr.Value, attrDefault.Value);
              //}
            }
          }
        }
      }
    }

<<<<<<< HEAD
=======
    /* commented out since this does not appear to be used anywhere
>>>>>>> 6e413b0f
    private string[] XmlNodeToStringArray(XmlNode node)
    {
      if (null == node)
        return null;
      XmlNodeList nodeList = node.SelectNodes("item");
      if (null == nodeList || nodeList.Count < 1)
        return (string.IsNullOrEmpty(node.InnerText) ? null : new string[] { node.InnerText });
      string[] result = new string[nodeList.Count];
      for (int i = 0, cnt = nodeList.Count; i < cnt; i++)
        result[i] = nodeList[i].InnerText;
      return result;
    }
    */
  }

#if RHINO_SDK
  class PlugInSettings
  {
    private readonly System.Reflection.Assembly m_assembly; // plugin or skin assembly
    private readonly PlugInSettings AllUserSettings;
    private PersistentSettings m_PluginSettings; // = null; initialized by runtime
    private Dictionary<string, PersistentSettings> m_CommandSettingsDict; // = null; initialized by runtime
    private PersistentSettings AllUserPlugInSettings { get { return (null == AllUserSettings ? null : AllUserSettings.m_PluginSettings); } }
    private PersistentSettings AllUserCommandSettings(string commandName)
    {
      if (null != AllUserSettings && !string.IsNullOrEmpty(commandName) && null != AllUserSettings.m_CommandSettingsDict && AllUserSettings.m_CommandSettingsDict.ContainsKey(commandName))
        return AllUserSettings.m_CommandSettingsDict[commandName];
      return null;
    }
    /// <summary>
    /// Main settings element id attribute value, used to query valid settings section in settings XML file.
    /// </summary>
    private const string CURRENT_XML_FORMAT_VERSION = "1.0";

    /// <summary>
    /// Computes folder to read or write settings files.
    /// </summary>
    private string SettingsFileFolder(bool localSettings)
    {
      return Rhino.PlugIns.PlugIn.SettingsDirectoryHelper(localSettings, m_assembly);
    }
    /// <summary>
    /// Computes full path to settings file to read or write.
    /// </summary>
    private string SettingsFileName(bool localSettings)
    {
      return Path.Combine(SettingsFileFolder(localSettings), "settings.xml");
    }

    /// <summary>PersistentSettingsManager constructor.</summary>
    /// <param name="pluginAssembly">Requires a valid PlugIn object to attach to.</param>
    /// <param name="allUserSettings">All user setting to compare for changes.</param>
    internal PlugInSettings(System.Reflection.Assembly pluginAssembly, PlugInSettings allUserSettings)
    {
      m_assembly = pluginAssembly;
      AllUserSettings = allUserSettings;
    }
    /// <summary>
    /// Gets the Plug-in settings associated with this plug-in, if this is the first time called then
    /// the plug-in settings member variable will get initialized and if a settings file exists it
    /// will get loaded.
    /// </summary>
    public PersistentSettings PluginSettings
    {
      get 
      {
        if (m_PluginSettings == null)
          ReadSettings();
        return m_PluginSettings; 
      }
    }
    /// <summary>
    /// Gets the PersistentSettings associated with the specified command.  If the settings file
    /// has not been previously loaded and exists then it will get read.  If the command name is
    /// not in the command settings dictionary then a new entry will get created and its settings
    /// will be returned.
    /// </summary>
    /// <param name="name">Command name key to search for and/or add.</param>
    /// <returns>Returns PersistentSettings object associated with command name on success or null on error.</returns>
    public PersistentSettings CommandSettings(string name)
    {
      if (m_CommandSettingsDict == null)
      {
        ReadSettings();
        if (m_CommandSettingsDict == null)
          return null;
      }
      if (m_CommandSettingsDict.ContainsKey(name))
        return m_CommandSettingsDict[name];
      // There were no settings available for the command, so create one
      // for writing
      m_CommandSettingsDict[name] = new PersistentSettings(AllUserCommandSettings(name));
      return m_CommandSettingsDict[name];
    }

    public bool ReadSettings()
    {
      bool result = false;
      // If reading the local settings
      if (null != AllUserSettings)
      {
        // First read All User settings
        result = AllUserSettings.ReadSettingsHelper(false);
        // Now read the local settings
        if (ReadSettingsHelper(true))
          result = true;
      }
      return result;
    }
    /// <summary>
    /// Reads existing settings for a plug-in and its associated commands.
    /// Clears the dirty flag for the settings. 
    /// </summary>
    /// <returns>
    /// true if settings are successfully read. false if there was no existing
    /// settings file to read, or if a read lock could not be acquired.
    /// </returns>
    public bool ReadSettingsHelper(bool localSettings)
    {
      if (m_PluginSettings == null)
      {
        m_PluginSettings = new PersistentSettings(AllUserPlugInSettings);
        // If AllUserSettings is not null then we are reading local settings, when
        // reading local settings first get values previously read from the All Users
        // location and add them to the local dictionary so the settings will propagate
        // to the current user.
        if (localSettings && null != AllUserSettings)
          m_PluginSettings.CopyFrom(AllUserPlugInSettings);
      }

      if (m_CommandSettingsDict == null)
      {
        m_CommandSettingsDict = new Dictionary<string, PersistentSettings>();
        // If AllUserSettings is not null then we are reading local settings, when
        // reading local settings first get values previously read from the All Users
        // location and add them to the local dictionary so the settings will propagate
        // to the current user.
        if (null != AllUserSettings && null != AllUserSettings.m_CommandSettingsDict)
        {
          foreach (var item in AllUserSettings.m_CommandSettingsDict)
          {
            // Make a new settings dictionary to associate with this command
            PersistentSettings settings = new PersistentSettings(item.Value);
            // Copy settings from global command dictionary to local dictionary
            settings.CopyFrom(item.Value);
            // Add the settings to the local dictionary
            m_CommandSettingsDict.Add(item.Key, settings);
          }
        }
      }

      string settingsFileName = SettingsFileName(localSettings);

      if (File.Exists(settingsFileName) == false)
        return false;

      FileStream fs = null;
      try
      {
        bool bKeepTrying = false;
        int lockTryCount = 0;

        // Lame attempt to handle file locking. For performance reasons, only
        // try once more after failure to acquire lock.
        do
        {
          try
          {
            bKeepTrying = false;
            fs = new FileStream(settingsFileName, FileMode.Open, FileAccess.Read);
          }
          catch (IOException ioe)
          {
            if (!(ioe is FileNotFoundException) &&
              !(ioe is DirectoryNotFoundException) &&
              !(ioe is PathTooLongException))
            {
              // File is locked. Try once more then give up.  
              if (lockTryCount < 1)
              {
                bKeepTrying = true;
                lockTryCount++;
                System.Threading.Thread.Sleep(50);
              }
            }
          }
        } while (bKeepTrying);

        // Couldn't acquire lock
        if (fs == null)
          return false;

        XmlDocument doc = new XmlDocument();
        XmlNamespaceManager ns = new XmlNamespaceManager(doc.NameTable);
        ns.AddNamespace("xml", "http://www.w3.org/XML/1998/namespace");

        doc.Load(fs);

        fs.Close();
        fs.Dispose();

        // The settings attribute will either be "xml:id" or "id", this will check for "id" if "xml:id" is not found.
        XmlNode rootNode = doc.SelectSingleNode("/settings[@xml:id=\'" + CURRENT_XML_FORMAT_VERSION + "\']", ns) ??
                           doc.SelectSingleNode("/settings[@id=\'" + CURRENT_XML_FORMAT_VERSION + "\']", ns);
        if (rootNode == null)
          return false;

        // Parse main <plug-in> entry, if it exists, for plug-in settings
        m_PluginSettings.ParseXmlNodes(rootNode.SelectSingleNode("./plugin"));

        // Look for <command> nodes which will have a command name property that identifies the plug-in command settings
        XmlNodeList commandNodes = rootNode.SelectNodes("./command");
        if (commandNodes != null)
        {
          foreach (XmlNode commandNode in commandNodes)
          {
            XmlAttributeCollection attr_collection = commandNode.Attributes;
            if( attr_collection==null )
              continue;
            XmlNode attr = attr_collection.GetNamedItem("name");
            if (null != attr && !string.IsNullOrEmpty(attr.Value))
            {
              PersistentSettings entries = new PersistentSettings(AllUserCommandSettings(attr.Value));
              entries.ParseXmlNodes(commandNode);
              if (null != AllUserSettings && m_CommandSettingsDict.ContainsKey(attr.Value))
                m_CommandSettingsDict[attr.Value].CopyFrom(entries);
              else
                m_CommandSettingsDict[attr.Value] = entries;
            }
          }
        }
      }
      catch (Exception ex)
      {
        Rhino.Runtime.HostUtils.ExceptionReport(ex);
        return false;
      }
      finally
      {
        if (fs != null)
        {
          fs.Close();
          fs.Dispose();
        }
      }

      return true;
    }
    /// <summary>
    /// Helper method to delete a directory if it is empty.
    /// </summary>
    /// <param name="directory">Full path to directory to delete.</param>
    /// <returns>Returns true if the directory was empty and successfully deleted otherwise returns false.</returns>
    private bool DeleteDirectory(string directory)
    {
      bool rc = false;
      try
      {
        if (Directory.Exists(directory))
        {
          string[] files = Directory.GetFiles(directory);
          string[] folders = Directory.GetDirectories(directory);
          if ((null == files || files.Length < 1) && (null == folders || folders.Length < 1))
          {
            Directory.Delete(directory);
            rc = true;
          }
        }
      }
      catch (Exception ex)
      {
        Rhino.Runtime.HostUtils.ExceptionReport(ex);
      }
      return rc;
    }
    /// <summary>
    /// Check the plug-in and command settings dictionaries for values other than default value.
    /// </summary>
    /// <returns>Returns true if either the plug-ins or commands dictionaries contains a modified item otherwise false.</returns>
    public bool ContainsModifiedValues()
    {
      if (null != m_PluginSettings && m_PluginSettings.ContainsModifiedValues(AllUserPlugInSettings))
        return true; // Plug-in settings contains a modified value
      if (null != m_CommandSettingsDict)
        foreach (var item in m_CommandSettingsDict)
          if (item.Value.ContainsModifiedValues(AllUserCommandSettings(item.Key)))
            return true; // This command's settings have been modified
      return false;
    }

    internal bool WriteSettings()
    {
      // The following, commented out code, would attempt to write to the All Users (global) file first, if that succeeded then the
      // current user file would get hosed and the All Users file would be the only remaining file. Steve, Brian and John decided
      // that settings would get read from the All Users area and those values would get replaced by the ones in Current User and
      // when closing values that were different than the default value or that did not match the ones in All Users would get written
      // to the Current User section and that we would provide a tool for migrating settings to the All User area.
      //bool result = this.WriteSettingsHelper(false);
      //if (result)
      //  this.DeleteSettingsFile(true); // All User file written successfully so delete the current user file if it exists
      //else
      //  result = this.WriteSettingsHelper(true);
      //return result;

      // Simply write the settings to current user, if the code above is run then comment this out, see comment at top of this
      // function for more information.
      return WriteSettingsHelper(true);
    }

    private void DeleteSettingsFile(bool localSettings)
    {
      string settingsFileName = SettingsFileName(localSettings);
      // If there are no settings, the settings dictionary is empty or the settings dictionary only contains default values
      // and the settings file exists
      if (File.Exists(settingsFileName))
      {
        try
        {
          // Delete the settings file
          File.Delete(settingsFileName);
          // Move up the settings path and delete the folder and its parent as long as they don't contain
          // files or sub folders
          string folder = Path.GetDirectoryName(settingsFileName);
          for (int i = 0; i < 2 && DeleteDirectory(folder); i++)
            folder = Path.GetDirectoryName(folder);
        }
        catch (Exception ex)
        {
          Rhino.Runtime.HostUtils.ExceptionReport(ex);
        }
      }
    }
    /// <summary>
    /// Flushes the current settings to the user's roaming directory. 
    /// If an xml file for the guid already exists, it attempts to update
    /// the file in order to maintain comments, etc. If the xml is corrupt
    /// or the file does not exist, it writes out a new file.
    /// </summary>
    /// <returns>
    /// true if settings where flushed to disk, otherwise false. 
    /// </returns>
    internal bool WriteSettingsHelper(bool localSettings)
    {
      if (!ContainsModifiedValues())
      {
        DeleteSettingsFile(localSettings);
        return true;
      }

      string settingsFileName = SettingsFileName(localSettings);
      string backupFileName = settingsFileName + "_bak";

      // Write settings to a temporary file in the output folder
      string tempFileName = WriteTempFile(SettingsFileFolder(localSettings));
      // If the temporary file was successfully created then tempFileName will be the full path to
      // the file name otherwise it will be null
      if (string.IsNullOrEmpty(tempFileName) || !File.Exists(tempFileName))
        return false; // Error creating temp file so bail

      // If there was a previous settings file then back it up
      if (File.Exists(settingsFileName))
      {
        try
        {
          // If previous back file exists then delete it
          if (File.Exists(backupFileName))
            File.Delete(backupFileName);
          // Rename existing settings file as backup
          File.Move(settingsFileName, backupFileName);
        }
        catch (Exception ex)
        {
          Rhino.Runtime.HostUtils.ExceptionReport(ex);
        }
      }

      // Attempt to copy the temp file to the settingsFileName, try several times just in case
      // another instance is currently writing the file
      bool result = false;
      const int max_trys = 5; // No more than five times
      for (int i = 0; i < max_trys; i++)
      {
        try
        {
          File.Copy(tempFileName, settingsFileName, true);
          result = true; // File successfully copied
          i = max_trys; // Will cause the for loop to end
        }
        catch
        {
          // Error copying the file so pause then try again
          System.Threading.Thread.Sleep(50);
        }
      }

      // Delete the temporary file
      try { File.Delete(tempFileName); }
      catch (Exception ex)
      {
        Rhino.Runtime.HostUtils.ExceptionReport(ex);
      }

      return result;
    }
    /// <summary>
    /// Constructs a temporary file and write plug-in and plug-in command settings to the temp file.
    /// Only writes PersistentSettings that contain one or more item with a value that differs
    /// from the default value.
    /// </summary>
    private string WriteTempFile(string outputFolder)
    {
      string fileName = null;
      try
      {
        if (!Directory.Exists(outputFolder))
          Directory.CreateDirectory(outputFolder);
        string tempFile = Path.Combine(outputFolder, "settings " + Guid.NewGuid().ToString() + ".tmp.xml");
        using (FileStream writeStream = new FileStream(tempFile, FileMode.Create, FileAccess.Write))
        {
          XmlWriterSettings xmlSettings = new XmlWriterSettings();
          xmlSettings.Encoding = Encoding.UTF8;
          xmlSettings.Indent = true;
          xmlSettings.IndentChars = "  ";
          xmlSettings.OmitXmlDeclaration = false;
          xmlSettings.NewLineOnAttributes = false;
          xmlSettings.CloseOutput = false;
          XmlWriter xmlWriter = XmlWriter.Create(writeStream, xmlSettings);
          xmlWriter.WriteStartDocument();

          xmlWriter.WriteComment("RhinoCommon generated, (" + (AllUserSettings == null ? "ProgramData" : "AppData") + "), file, do not modify");
          xmlWriter.WriteStartElement("settings");
          xmlWriter.WriteAttributeString("id", CURRENT_XML_FORMAT_VERSION);

          // If plug-in settings pointer is initialized write plug-in section
          // Note:  Will only write if one or more items has a non default value
          if (null != m_PluginSettings)
            m_PluginSettings.WriteXmlElement(xmlWriter, "plugin", "", "", AllUserPlugInSettings);

          // Update the command settings
          if (null != m_CommandSettingsDict)
            foreach (var item in m_CommandSettingsDict)
              item.Value.WriteXmlElement(xmlWriter, "command", "name", item.Key, AllUserCommandSettings(item.Key));
              
          xmlWriter.WriteEndElement();
          xmlWriter.WriteEndDocument();
          xmlWriter.Flush();
          xmlWriter.Close();
        }
        fileName = tempFile;
      }
      catch (Exception ex)
      {
        Rhino.Runtime.HostUtils.ExceptionReport(ex);
      }
      return fileName;
    }
  }

  class PersistentSettingsManager
  {
    static readonly List<PersistentSettingsManager> m_all_managers = new List<PersistentSettingsManager>();
    readonly System.Reflection.Assembly m_assembly;
    internal Rhino.PlugIns.PlugIn m_plugin;

    private readonly PlugInSettings SettingsLocal;
    /// <summary>
    /// PersistentSettingsManager constructor.
    /// </summary>
    /// <param name="plugin">Requires a valid PlugIn object to attach to.</param>
    PersistentSettingsManager(Rhino.PlugIns.PlugIn plugin)
    {
      m_assembly = plugin.Assembly;
      SettingsLocal = new PlugInSettings(m_assembly, new PlugInSettings(m_assembly, null));
    }

    PersistentSettingsManager(Rhino.Runtime.Skin skin)
    {
      m_assembly = skin.GetType().Assembly;
      SettingsLocal = new PlugInSettings(m_assembly, new PlugInSettings(m_assembly, null));
    }

    public static PersistentSettingsManager Create(Rhino.PlugIns.PlugIn plugin)
    {
      for (int i = 0; i < m_all_managers.Count; i++)
      {
        if (m_all_managers[i].m_assembly == plugin.Assembly)
        {
          m_all_managers[i].m_plugin = plugin;
          return m_all_managers[i];
        }
      }
      var ps = new PersistentSettingsManager(plugin);
      ps.m_plugin = plugin;
      m_all_managers.Add(ps);
      return ps;
    }
    public static PersistentSettingsManager Create(Rhino.Runtime.Skin skin)
    {
      System.Reflection.Assembly assembly = skin.GetType().Assembly;
      for (int i = 0; i < m_all_managers.Count; i++)
      {
        if (m_all_managers[i].m_assembly == assembly)
          return m_all_managers[i];
      }
      var ps = new PersistentSettingsManager(skin);
      m_all_managers.Add(ps);
      return ps;
    }

    /// <summary>
    /// Gets the Plug-in settings associated with this plug-in, if this is the first time called then
    /// the plug-in settings member variable will get initialized and if a settings file exists it
    /// will get loaded.
    /// </summary>
    public PersistentSettings PluginSettings { get { return SettingsLocal.PluginSettings; } }
    /// <summary>
    /// Gets the PersistentSettings associated with the specified command.  If the settings file
    /// has not been previously loaded and exists then it will get read.  If the command name is
    /// not in the command settings dictionary then a new entry will get created and its settings
    /// will be returned.
    /// </summary>
    /// <param name="name">Command name key to search for and/or add.</param>
    /// <returns>Returns PersistentSettings object associated with command name on success or null on error.</returns>
    public PersistentSettings CommandSettings(string name)
    {
      return SettingsLocal.CommandSettings(name);
    }
    /// <summary>
    /// Check the plug-in and command settings dictionaries for values other than default value.
    /// </summary>
    /// <returns>Returns true if either the plug-ins or commands dictionaries contains a modified item otherwise false.</returns>
    public bool ContainsModifiedValues()
    {
      return SettingsLocal.ContainsModifiedValues();
    }
    /// <summary>
    /// If they exist and contain modified values write global settings first then local settings.
    /// </summary>
    /// <returns>Returns true if local settings were successfully written.</returns>
    public bool WriteSettings()
    {
      return SettingsLocal.WriteSettings();
    }
  }
#endif
}<|MERGE_RESOLUTION|>--- conflicted
+++ resolved
@@ -13,15 +13,7 @@
 
 namespace Rhino
 {
-<<<<<<< HEAD
-  //////////////////////////////////////////////////////////////////////////////////////////////
-  /// <summary>
-  /// PersistentSettings contains a dictionary of these items.
-  /// An instance of this class contains two items: the default value of a setting and the current setting.
-  /// </summary>
-=======
   /// <summary> PersistentSettings contains a dictionary of these items. </summary>
->>>>>>> 6e413b0f
   class SettingValue : ISerializable
   {
     /// <summary>
@@ -1440,10 +1432,7 @@
       }
     }
 
-<<<<<<< HEAD
-=======
     /* commented out since this does not appear to be used anywhere
->>>>>>> 6e413b0f
     private string[] XmlNodeToStringArray(XmlNode node)
     {
       if (null == node)
